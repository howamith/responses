
[tox]
envlist = {py26,py27,py32,py33,py34,py35}

[testenv]
extras = tests
commands =
<<<<<<< HEAD
    pytest . --cov responses --cov-report term-missing --flakes
=======
    py.test . --cov responses --cov-report term-missing
>>>>>>> 00be3b29
<|MERGE_RESOLUTION|>--- conflicted
+++ resolved
@@ -5,8 +5,4 @@
 [testenv]
 extras = tests
 commands =
-<<<<<<< HEAD
-    pytest . --cov responses --cov-report term-missing --flakes
-=======
-    py.test . --cov responses --cov-report term-missing
->>>>>>> 00be3b29
+    pytest . --cov responses --cov-report term-missing