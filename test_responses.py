# coding: utf-8

from __future__ import absolute_import, print_function, division, unicode_literals

import inspect
import re
import six
from io import BufferedReader, BytesIO

import pytest
import requests
import responses
from requests.exceptions import ConnectionError, HTTPError
from responses import BaseResponse, Response

try:
    from mock import patch, Mock
except ImportError:
    from unittest.mock import patch, Mock


def assert_reset():
    assert len(responses._default_mock._matches) == 0
    assert len(responses.calls) == 0


def assert_response(resp, body=None, content_type="text/plain"):
    assert resp.status_code == 200
    assert resp.reason == "OK"
    if content_type is not None:
        assert resp.headers["Content-Type"] == content_type
    else:
        assert "Content-Type" not in resp.headers
    assert resp.text == body


def test_response():
    @responses.activate
    def run():
        responses.add(responses.GET, "http://example.com", body=b"test")
        resp = requests.get("http://example.com")
        assert_response(resp, "test")
        assert len(responses.calls) == 1
        assert responses.calls[0].request.url == "http://example.com/"
        assert responses.calls[0].response.content == b"test"

        resp = requests.get("http://example.com?foo=bar")
        assert_response(resp, "test")
        assert len(responses.calls) == 2
        assert responses.calls[1].request.url == "http://example.com/?foo=bar"
        assert responses.calls[1].response.content == b"test"

    run()
    assert_reset()


def test_response_encoded():
    @responses.activate
    def run():
        # Path contains urlencoded =/()[]
        url = "http://example.org/foo.bar%3D%2F%28%29%5B%5D"
        responses.add(responses.GET, url, body="it works", status=200)
        resp = requests.get(url)
        assert_response(resp, "it works")

    run()
    assert_reset()


def test_response_with_instance():
    @responses.activate
    def run():
        responses.add(
            responses.Response(method=responses.GET, url="http://example.com")
        )
        resp = requests.get("http://example.com")
        assert_response(resp, "")
        assert len(responses.calls) == 1
        assert responses.calls[0].request.url == "http://example.com/"

        resp = requests.get("http://example.com?foo=bar")
        assert_response(resp, "")
        assert len(responses.calls) == 2
        assert responses.calls[1].request.url == "http://example.com/?foo=bar"


@pytest.mark.parametrize(
    "original,replacement",
    [
        ("http://example.com/two", "http://example.com/two"),
        (
            Response(method=responses.GET, url="http://example.com/two"),
            Response(
                method=responses.GET, url="http://example.com/two", body="testtwo"
            ),
        ),
        (
            re.compile(r"http://example\.com/two"),
            re.compile(r"http://example\.com/two"),
        ),
    ],
)
def test_replace(original, replacement):
    @responses.activate
    def run():
        responses.add(responses.GET, "http://example.com/one", body="test1")

        if isinstance(original, BaseResponse):
            responses.add(original)
        else:
            responses.add(responses.GET, original, body="test2")

        responses.add(responses.GET, "http://example.com/three", body="test3")
        responses.add(
            responses.GET, re.compile(r"http://example\.com/four"), body="test3"
        )

        if isinstance(replacement, BaseResponse):
            responses.replace(replacement)
        else:
            responses.replace(responses.GET, replacement, body="testtwo")

        resp = requests.get("http://example.com/two")
        assert_response(resp, "testtwo")

    run()
    assert_reset()


@pytest.mark.parametrize(
    "original,replacement",
    [
        ("http://example.com/one", re.compile(r"http://example\.com/one")),
        (re.compile(r"http://example\.com/one"), "http://example.com/one"),
    ],
)
def test_replace_error(original, replacement):
    @responses.activate
    def run():
        responses.add(responses.GET, original)
        with pytest.raises(ValueError):
            responses.replace(responses.GET, replacement)

    run()
    assert_reset()


def test_remove():
    @responses.activate
    def run():
        responses.add(responses.GET, "http://example.com/zero")
        responses.add(responses.GET, "http://example.com/one")
        responses.add(responses.GET, "http://example.com/two")
        responses.add(responses.GET, re.compile(r"http://example\.com/three"))
        responses.add(responses.GET, re.compile(r"http://example\.com/four"))
        re.purge()
        responses.remove(responses.GET, "http://example.com/two")
        responses.remove(Response(method=responses.GET, url="http://example.com/zero"))
        responses.remove(responses.GET, re.compile(r"http://example\.com/four"))

        with pytest.raises(ConnectionError):
            requests.get("http://example.com/zero")
        requests.get("http://example.com/one")
        with pytest.raises(ConnectionError):
            requests.get("http://example.com/two")
        requests.get("http://example.com/three")
        with pytest.raises(ConnectionError):
            requests.get("http://example.com/four")

    run()
    assert_reset()


@pytest.mark.parametrize(
    "args1,kwargs1,args2,kwargs2,expected",
    [
        ((responses.GET, "a"), {}, (responses.GET, "a"), {}, True),
        ((responses.GET, "a"), {}, (responses.GET, "b"), {}, False),
        ((responses.GET, "a"), {}, (responses.POST, "a"), {}, False),
        (
            (responses.GET, "a"),
            {"match_querystring": True},
            (responses.GET, "a"),
            {},
            True,
        ),
    ],
)
def test_response_equality(args1, kwargs1, args2, kwargs2, expected):
    o1 = BaseResponse(*args1, **kwargs1)
    o2 = BaseResponse(*args2, **kwargs2)
    assert (o1 == o2) is expected
    assert (o1 != o2) is not expected


def test_response_equality_different_objects():
    o1 = BaseResponse(method=responses.GET, url="a")
    o2 = "str"
    assert (o1 == o2) is False
    assert (o1 != o2) is True


def test_connection_error():
    @responses.activate
    def run():
        responses.add(responses.GET, "http://example.com")

        with pytest.raises(ConnectionError):
            requests.get("http://example.com/foo")

        assert len(responses.calls) == 1
        assert responses.calls[0].request.url == "http://example.com/foo"
        assert type(responses.calls[0].response) is ConnectionError
        assert responses.calls[0].response.request

    run()
    assert_reset()


def test_match_querystring():
    @responses.activate
    def run():
        url = "http://example.com?test=1&foo=bar"
        responses.add(responses.GET, url, match_querystring=True, body=b"test")
        resp = requests.get("http://example.com?test=1&foo=bar")
        assert_response(resp, "test")
        resp = requests.get("http://example.com?foo=bar&test=1")
        assert_response(resp, "test")
        resp = requests.get("http://example.com/?foo=bar&test=1")
        assert_response(resp, "test")

    run()
    assert_reset()


def test_match_empty_querystring():
    @responses.activate
    def run():
        responses.add(
            responses.GET, "http://example.com", body=b"test", match_querystring=True
        )
        resp = requests.get("http://example.com")
        assert_response(resp, "test")
        resp = requests.get("http://example.com/")
        assert_response(resp, "test")
        with pytest.raises(ConnectionError):
            requests.get("http://example.com?query=foo")

    run()
    assert_reset()


def test_match_querystring_error():
    @responses.activate
    def run():
        responses.add(
            responses.GET, "http://example.com/?test=1", match_querystring=True
        )

        with pytest.raises(ConnectionError):
            requests.get("http://example.com/foo/?test=2")

    run()
    assert_reset()


def test_match_querystring_regex():
    @responses.activate
    def run():
        """Note that `match_querystring` value shouldn't matter when passing a
        regular expression"""

        responses.add(
            responses.GET,
            re.compile(r"http://example\.com/foo/\?test=1"),
            body="test1",
            match_querystring=True,
        )

        resp = requests.get("http://example.com/foo/?test=1")
        assert_response(resp, "test1")

        responses.add(
            responses.GET,
            re.compile(r"http://example\.com/foo/\?test=2"),
            body="test2",
            match_querystring=False,
        )

        resp = requests.get("http://example.com/foo/?test=2")
        assert_response(resp, "test2")

    run()
    assert_reset()


def test_match_querystring_error_regex():
    @responses.activate
    def run():
        """Note that `match_querystring` value shouldn't matter when passing a
        regular expression"""

        responses.add(
            responses.GET,
            re.compile(r"http://example\.com/foo/\?test=1"),
            match_querystring=True,
        )

        with pytest.raises(ConnectionError):
            requests.get("http://example.com/foo/?test=3")

        responses.add(
            responses.GET,
            re.compile(r"http://example\.com/foo/\?test=2"),
            match_querystring=False,
        )

        with pytest.raises(ConnectionError):
            requests.get("http://example.com/foo/?test=4")

    run()
    assert_reset()


def test_match_querystring_auto_activates():
    @responses.activate
    def run():
        responses.add(responses.GET, "http://example.com?test=1", body=b"test")
        resp = requests.get("http://example.com?test=1")
        assert_response(resp, "test")
        with pytest.raises(ConnectionError):
            requests.get("http://example.com/?test=2")

    run()
    assert_reset()


def test_match_querystring_missing_key():
    @responses.activate
    def run():
        responses.add(responses.GET, "http://example.com?foo=1&bar=2", body=b"test")
        with pytest.raises(ConnectionError):
            requests.get("http://example.com/?foo=1&baz=2")

        with pytest.raises(ConnectionError):
            requests.get("http://example.com/?bar=2&fez=1")

    run()
    assert_reset()


def test_accept_string_body():
    @responses.activate
    def run():
        url = "http://example.com/"
        responses.add(responses.GET, url, body="test")
        resp = requests.get(url)
        assert_response(resp, "test")

    run()
    assert_reset()


def test_accept_json_body():
    @responses.activate
    def run():
        content_type = "application/json"

        url = "http://example.com/"
        responses.add(responses.GET, url, json={"message": "success"})
        resp = requests.get(url)
        assert_response(resp, '{"message": "success"}', content_type)

        url = "http://example.com/1/"
        responses.add(responses.GET, url, json=[])
        resp = requests.get(url)
        assert_response(resp, "[]", content_type)

    run()
    assert_reset()


def test_no_content_type():
    @responses.activate
    def run():
        url = "http://example.com/"
        responses.add(responses.GET, url, body="test", content_type=None)
        resp = requests.get(url)
        assert_response(resp, "test", content_type=None)

    run()
    assert_reset()


def test_arbitrary_status_code():
    @responses.activate
    def run():
        url = "http://example.com/"
        responses.add(responses.GET, url, body="test", status=418)
        resp = requests.get(url)
        assert resp.status_code == 418
        assert resp.reason is None

    run()
    assert_reset()


def test_throw_connection_error_explicit():
    @responses.activate
    def run():
        url = "http://example.com"
        exception = HTTPError("HTTP Error")
        responses.add(responses.GET, url, exception)

        with pytest.raises(HTTPError) as HE:
            requests.get(url)

        assert str(HE.value) == "HTTP Error"

    run()
    assert_reset()


def test_callback():
    body = b"test callback"
    status = 400
    reason = "Bad Request"
    headers = {
        "foo": "bar",
        "Content-Type": "application/json",
        "Content-Length": "13",
    }
    url = "http://example.com/"

    def request_callback(request):
        return (status, headers, body)

    @responses.activate
    def run():
        responses.add_callback(responses.GET, url, request_callback)
        resp = requests.get(url)
        assert resp.text == "test callback"
        assert resp.status_code == status
        assert resp.reason == reason
        assert "bar" == resp.headers.get("foo")
        assert "application/json" == resp.headers.get("Content-Type")
        assert "13" == resp.headers.get("Content-Length")

    run()
    assert_reset()


def test_callback_exception_result():
    result = Exception()
    url = "http://example.com/"

    def request_callback(request):
        return result

    @responses.activate
    def run():
        responses.add_callback(responses.GET, url, request_callback)

        with pytest.raises(Exception) as e:
            requests.get(url)

        assert e.value is result

    run()
    assert_reset()


def test_callback_exception_body():
    body = Exception()
    url = "http://example.com/"

    def request_callback(request):
        return (200, {}, body)

    @responses.activate
    def run():
        responses.add_callback(responses.GET, url, request_callback)

        with pytest.raises(Exception) as e:
            requests.get(url)

        assert e.value is body

    run()
    assert_reset()


def test_callback_no_content_type():
    body = b"test callback"
    status = 400
    reason = "Bad Request"
    headers = {"foo": "bar"}
    url = "http://example.com/"

    def request_callback(request):
        return (status, headers, body)

    @responses.activate
    def run():
        responses.add_callback(responses.GET, url, request_callback, content_type=None)
        resp = requests.get(url)
        assert resp.text == "test callback"
        assert resp.status_code == status
        assert resp.reason == reason
        assert "foo" in resp.headers
        assert "Content-Type" not in resp.headers

    run()
    assert_reset()


def test_callback_content_type_dict():
    def request_callback(request):
        return (
            200,
            {"Content-Type": "application/json"},
            b"foo",
        )

    @responses.activate
    def run():
        responses.add_callback("GET", "http://mockhost/.foo", callback=request_callback)
        resp = requests.get("http://mockhost/.foo")
        assert resp.text == "foo"
        assert resp.headers["content-type"] == "application/json"

    run()
    assert_reset()


def test_callback_content_type_tuple():
    def request_callback(request):
        return (
            200,
            [("Content-Type", "application/json")],
            b"foo",
        )

    @responses.activate
    def run():
        responses.add_callback("GET", "http://mockhost/.foo", callback=request_callback)
        resp = requests.get("http://mockhost/.foo")
        assert resp.text == "foo"
        assert resp.headers["content-type"] == "application/json"

    run()
    assert_reset()


def test_regular_expression_url():
    @responses.activate
    def run():
        url = re.compile(r"https?://(.*\.)?example.com")
        responses.add(responses.GET, url, body=b"test")

        resp = requests.get("http://example.com")
        assert_response(resp, "test")

        resp = requests.get("https://example.com")
        assert_response(resp, "test")

        resp = requests.get("https://uk.example.com")
        assert_response(resp, "test")

        with pytest.raises(ConnectionError):
            requests.get("https://uk.exaaample.com")

    run()
    assert_reset()


def test_custom_adapter():
    @responses.activate
    def run():
        url = "http://example.com"
        responses.add(responses.GET, url, body=b"test")

        calls = [0]

        class DummyAdapter(requests.adapters.HTTPAdapter):
            def send(self, *a, **k):
                calls[0] += 1
                return super(DummyAdapter, self).send(*a, **k)

        # Test that the adapter is actually used
        session = requests.Session()
        session.mount("http://", DummyAdapter())

        resp = session.get(url, allow_redirects=False)
        assert calls[0] == 1

        # Test that the response is still correctly emulated
        session = requests.Session()
        session.mount("http://", DummyAdapter())

        resp = session.get(url)
        assert_response(resp, "test")

    run()


def test_responses_as_context_manager():
    def run():
        with responses.mock:
            responses.add(responses.GET, "http://example.com", body=b"test")
            resp = requests.get("http://example.com")
            assert_response(resp, "test")
            assert len(responses.calls) == 1
            assert responses.calls[0].request.url == "http://example.com/"
            assert responses.calls[0].response.content == b"test"

            resp = requests.get("http://example.com?foo=bar")
            assert_response(resp, "test")
            assert len(responses.calls) == 2
            assert responses.calls[1].request.url == "http://example.com/?foo=bar"
            assert responses.calls[1].response.content == b"test"

    run()
    assert_reset()


def test_activate_doesnt_change_signature():
    def test_function(a, b=None):
        return (a, b)

    decorated_test_function = responses.activate(test_function)
    if hasattr(inspect, "signature"):
        assert inspect.signature(test_function) == inspect.signature(
            decorated_test_function
        )
    else:
        assert inspect.getargspec(test_function) == inspect.getargspec(
            decorated_test_function
        )
    assert decorated_test_function(1, 2) == test_function(1, 2)
    assert decorated_test_function(3) == test_function(3)


def test_activate_mock_interaction():
    @patch("sys.stdout")
    def test_function(mock_stdout):
        return mock_stdout

    decorated_test_function = responses.activate(test_function)
    if hasattr(inspect, "signature"):
        assert inspect.signature(test_function) == inspect.signature(
            decorated_test_function
        )
    else:
        assert inspect.getargspec(test_function) == inspect.getargspec(
            decorated_test_function
        )

    value = test_function()
    assert isinstance(value, Mock)

    value = decorated_test_function()
    assert isinstance(value, Mock)


@pytest.mark.skipif(six.PY2, reason="Cannot run in python2")
def test_activate_doesnt_change_signature_with_return_type():
    def test_function(a, b=None):
        return (a, b)

    # Add type annotations as they are syntax errors in py2.
    # Use a class to test for import errors in evaled code.
    test_function.__annotations__["return"] = Mock
    test_function.__annotations__["a"] = Mock

    decorated_test_function = responses.activate(test_function)
    if hasattr(inspect, "signature"):
        assert inspect.signature(test_function) == inspect.signature(
            decorated_test_function
        )
    else:
        assert inspect.getargspec(test_function) == inspect.getargspec(
            decorated_test_function
        )
    assert decorated_test_function(1, 2) == test_function(1, 2)
    assert decorated_test_function(3) == test_function(3)


def test_activate_doesnt_change_signature_for_method():
    class TestCase(object):
        def test_function(self, a, b=None):
            return (self, a, b)

        decorated_test_function = responses.activate(test_function)

    test_case = TestCase()
    assert test_case.decorated_test_function(1, 2) == test_case.test_function(1, 2)
    assert test_case.decorated_test_function(3) == test_case.test_function(3)


def test_response_cookies():
    body = b"test callback"
    status = 200
    headers = {"set-cookie": "session_id=12345; a=b; c=d"}
    url = "http://example.com/"

    def request_callback(request):
        return (status, headers, body)

    @responses.activate
    def run():
        responses.add_callback(responses.GET, url, request_callback)
        resp = requests.get(url)
        assert resp.text == "test callback"
        assert resp.status_code == status
        assert "session_id" in resp.cookies
        assert resp.cookies["session_id"] == "12345"
        assert set(resp.cookies.keys()) == set(["session_id"])

    run()
    assert_reset()


def test_response_secure_cookies():
    body = b"test callback"
    status = 200
    headers = {"set-cookie": "session_id=12345; a=b; c=d; secure"}
    url = "http://example.com/"

    def request_callback(request):
        return (status, headers, body)

    @responses.activate
    def run():
        responses.add_callback(responses.GET, url, request_callback)
        resp = requests.get(url)
        assert resp.text == "test callback"
        assert resp.status_code == status
        assert "session_id" in resp.cookies
        assert resp.cookies["session_id"] == "12345"
        assert set(resp.cookies.keys()) == set(["session_id"])

    run()
    assert_reset()


def test_response_cookies_multiple():
    body = b"test callback"
    status = 200
    headers = [
        ("set-cookie", "1P_JAR=2019-12-31-23; path=/; domain=.example.com; HttpOnly"),
        ("set-cookie", "NID=some=value; path=/; domain=.example.com; secure"),
    ]
    url = "http://example.com/"

    def request_callback(request):
        return (status, headers, body)

    @responses.activate
    def run():
        responses.add_callback(responses.GET, url, request_callback)
        resp = requests.get(url)
        assert resp.text == "test callback"
        assert resp.status_code == status
        assert set(resp.cookies.keys()) == set(["1P_JAR", "NID"])
        assert resp.cookies["1P_JAR"] == "2019-12-31-23"
        assert resp.cookies["NID"] == "some=value"

    run()
    assert_reset()


def test_response_callback():
    """adds a callback to decorate the response, then checks it"""

    def run():
        def response_callback(resp):
            resp._is_mocked = True
            return resp

        with responses.RequestsMock(response_callback=response_callback) as m:
            m.add(responses.GET, "http://example.com", body=b"test")
            resp = requests.get("http://example.com")
            assert resp.text == "test"
            assert hasattr(resp, "_is_mocked")
            assert resp._is_mocked is True

    run()
    assert_reset()


def test_response_filebody():
    """ Adds the possibility to use actual (binary) files as responses """

    def run():
        with responses.RequestsMock() as m:
            with open("README.rst", "rb") as out:
                m.add(responses.GET, "http://example.com", body=out, stream=True)
                resp = requests.get("http://example.com")
            with open("README.rst", "r") as out:
                assert resp.text == out.read()


def test_assert_all_requests_are_fired():
    def request_callback(request):
        raise BaseException()

    def run():
        with pytest.raises(AssertionError) as excinfo:
            with responses.RequestsMock(assert_all_requests_are_fired=True) as m:
                m.add(responses.GET, "http://example.com", body=b"test")
        assert "http://example.com" in str(excinfo.value)
        assert responses.GET in str(excinfo.value)

        # check that assert_all_requests_are_fired default to True
        with pytest.raises(AssertionError):
            with responses.RequestsMock() as m:
                m.add(responses.GET, "http://example.com", body=b"test")

        # check that assert_all_requests_are_fired doesn't swallow exceptions
        with pytest.raises(ValueError):
            with responses.RequestsMock() as m:
                m.add(responses.GET, "http://example.com", body=b"test")
                raise ValueError()

        # check that assert_all_requests_are_fired=True doesn't remove urls
        with responses.RequestsMock(assert_all_requests_are_fired=True) as m:
            m.add(responses.GET, "http://example.com", body=b"test")
            assert len(m._matches) == 1
            requests.get("http://example.com")
            assert len(m._matches) == 1

        # check that assert_all_requests_are_fired=True counts mocked errors
        with responses.RequestsMock(assert_all_requests_are_fired=True) as m:
            m.add(responses.GET, "http://example.com", body=Exception())
            assert len(m._matches) == 1
            with pytest.raises(Exception):
                requests.get("http://example.com")
            assert len(m._matches) == 1

        with responses.RequestsMock(assert_all_requests_are_fired=True) as m:
            m.add_callback(responses.GET, "http://example.com", request_callback)
            assert len(m._matches) == 1
            with pytest.raises(BaseException):
                requests.get("http://example.com")
            assert len(m._matches) == 1

    run()
    assert_reset()


def test_allow_redirects_samehost():
    redirecting_url = "http://example.com"
    final_url_path = "/1"
    final_url = "{0}{1}".format(redirecting_url, final_url_path)
    url_re = re.compile(r"^http://example.com(/)?(\d+)?$")

    def request_callback(request):
        # endpoint of chained redirect
        if request.url.endswith(final_url_path):
            return 200, (), b"test"

        # otherwise redirect to an integer path
        else:
            if request.url.endswith("/0"):
                n = 1
            else:
                n = 0
            redirect_headers = {"location": "/{0!s}".format(n)}
            return 301, redirect_headers, None

    def run():
        # setup redirect
        with responses.mock:
            responses.add_callback(responses.GET, url_re, request_callback)
            resp_no_redirects = requests.get(redirecting_url, allow_redirects=False)
            assert resp_no_redirects.status_code == 301
            assert len(responses.calls) == 1  # 1x300
            assert responses.calls[0][1].status_code == 301
        assert_reset()

        with responses.mock:
            responses.add_callback(responses.GET, url_re, request_callback)
            resp_yes_redirects = requests.get(redirecting_url, allow_redirects=True)
            assert len(responses.calls) == 3  # 2x300 + 1x200
            assert len(resp_yes_redirects.history) == 2
            assert resp_yes_redirects.status_code == 200
            assert final_url == resp_yes_redirects.url
            status_codes = [call[1].status_code for call in responses.calls]
            assert status_codes == [301, 301, 200]
        assert_reset()

    run()
    assert_reset()


def test_handles_unicode_querystring():
    url = "http://example.com/test?type=2&ie=utf8&query=汉字"

    @responses.activate
    def run():
        responses.add(responses.GET, url, body="test", match_querystring=True)

        resp = requests.get(url)

        assert_response(resp, "test")

    run()
    assert_reset()


def test_handles_unicode_url():
    url = "http://www.संजाल.भारत/hi/वेबसाइट-डिजाइन"

    @responses.activate
    def run():
        responses.add(responses.GET, url, body="test")

        resp = requests.get(url)

        assert_response(resp, "test")

    run()
    assert_reset()


<<<<<<< HEAD
def test_handles_unicode_body():
=======
def test_handles_buffered_reader_body():
>>>>>>> 8f8bc6d1
    url = "http://example.com/test"

    @responses.activate
    def run():
<<<<<<< HEAD
        responses.add(responses.GET, url, body="михољско лето")

        resp = requests.get(url)

        assert_response(resp, "михољско лето", content_type="text/plain; charset=utf-8")
=======
        responses.add(responses.GET, url, body=BufferedReader(BytesIO(b"test")))

        resp = requests.get(url)

        assert_response(resp, "test")
>>>>>>> 8f8bc6d1

    run()
    assert_reset()


def test_headers():
    @responses.activate
    def run():
        responses.add(
            responses.GET, "http://example.com", body="", headers={"X-Test": "foo"}
        )
        resp = requests.get("http://example.com")
        assert resp.headers["X-Test"] == "foo"

    run()
    assert_reset()


def test_legacy_adding_headers():
    @responses.activate
    def run():
        responses.add(
            responses.GET,
            "http://example.com",
            body="",
            adding_headers={"X-Test": "foo"},
        )
        resp = requests.get("http://example.com")
        assert resp.headers["X-Test"] == "foo"

    run()
    assert_reset()


def test_multiple_responses():
    @responses.activate
    def run():
        responses.add(responses.GET, "http://example.com", body="test")
        responses.add(responses.GET, "http://example.com", body="rest")

        resp = requests.get("http://example.com")
        assert_response(resp, "test")
        resp = requests.get("http://example.com")
        assert_response(resp, "rest")
        # After all responses are used, last response should be repeated
        resp = requests.get("http://example.com")
        assert_response(resp, "rest")

    run()
    assert_reset()


def test_multiple_urls():
    @responses.activate
    def run():
        responses.add(responses.GET, "http://example.com/one", body="one")
        responses.add(responses.GET, "http://example.com/two", body="two")

        resp = requests.get("http://example.com/two")
        assert_response(resp, "two")
        resp = requests.get("http://example.com/one")
        assert_response(resp, "one")

    run()
    assert_reset()


def test_multiple_methods():
    @responses.activate
    def run():
        responses.add(responses.GET, "http://example.com/one", body="gotcha")
        responses.add(responses.POST, "http://example.com/one", body="posted")

        resp = requests.get("http://example.com/one")
        assert_response(resp, "gotcha")
        resp = requests.post("http://example.com/one")
        assert_response(resp, "posted")

    run()
    assert_reset()


def test_passthru(httpserver):
    httpserver.serve_content("OK", headers={"Content-Type": "text/plain"})

    @responses.activate
    def run():
        responses.add_passthru(httpserver.url)
        responses.add(responses.GET, "{}/one".format(httpserver.url), body="one")
        responses.add(responses.GET, "http://example.com/two", body="two")

        resp = requests.get("http://example.com/two")
        assert_response(resp, "two")
        resp = requests.get("{}/one".format(httpserver.url))
        assert_response(resp, "one")
        resp = requests.get(httpserver.url)
        assert_response(resp, "OK")

    run()
    assert_reset()


def test_passthru_regex(httpserver):
    httpserver.serve_content("OK", headers={"Content-Type": "text/plain"})

    @responses.activate
    def run():
        responses.add_passthru(re.compile("{}/\\w+".format(httpserver.url)))
        responses.add(responses.GET, "{}/one".format(httpserver.url), body="one")
        responses.add(responses.GET, "http://example.com/two", body="two")

        resp = requests.get("http://example.com/two")
        assert_response(resp, "two")
        resp = requests.get("{}/one".format(httpserver.url))
        assert_response(resp, "one")
        resp = requests.get("{}/two".format(httpserver.url))
        assert_response(resp, "OK")
        resp = requests.get("{}/three".format(httpserver.url))
        assert_response(resp, "OK")

    run()
    assert_reset()


def test_method_named_param():
    @responses.activate
    def run():
        responses.add(method=responses.GET, url="http://example.com", body="OK")
        resp = requests.get("http://example.com")
        assert_response(resp, "OK")

    run()
    assert_reset()


def test_passthru_unicode():
    @responses.activate
    def run():
        with responses.RequestsMock() as m:
            url = "http://موقع.وزارة-الاتصالات.مصر/"
            clean_url = "http://xn--4gbrim.xn----ymcbaaajlc6dj7bxne2c.xn--wgbh1c/"
            m.add_passthru(url)
            assert m.passthru_prefixes[0] == clean_url

    run()
    assert_reset()


def test_custom_target(monkeypatch):
    requests_mock = responses.RequestsMock(target="something.else")
    std_mock_mock = responses.std_mock.MagicMock()
    patch_mock = std_mock_mock.patch
    monkeypatch.setattr(responses, "std_mock", std_mock_mock)
    requests_mock.start()
    assert len(patch_mock.call_args_list) == 1
    assert patch_mock.call_args[1]["target"] == "something.else"


def _quote(s):
    return responses.quote(responses._ensure_str(s))


def test_cookies_from_headers():
    text = "こんにちは/世界"
    quoted_text = _quote(text)
    expected = {"x": "a", "y": quoted_text}
    headers = {"set-cookie": "; ".join(k + "=" + v for k, v in expected.items())}
    cookiejar = responses._cookies_from_headers(headers)
    for k, v in cookiejar.items():
        assert isinstance(v, str)
        assert v == expected[k]


def test_request_param():
    @responses.activate
    def run():
        params = {"hello": "world", "example": "params"}
        responses.add(
            method=responses.GET,
            url="http://example.com?hello=world",
            body="test",
            match_querystring=False,
        )
        resp = requests.get("http://example.com", params=params)
        assert_response(resp, "test")
        assert resp.request.params == params

        resp = requests.get("http://example.com")
        assert_response(resp, "test")
        assert resp.request.params == {}

    run()
    assert_reset()<|MERGE_RESOLUTION|>--- conflicted
+++ resolved
@@ -924,28 +924,31 @@
     assert_reset()
 
 
-<<<<<<< HEAD
 def test_handles_unicode_body():
-=======
+    url = "http://example.com/test"
+
+    @responses.activate
+    def run():
+        responses.add(responses.GET, url, body="михољско лето")
+
+        resp = requests.get(url)
+
+        assert_response(resp, "михољско лето", content_type="text/plain; charset=utf-8")
+
+    run()
+    assert_reset()
+
+
 def test_handles_buffered_reader_body():
->>>>>>> 8f8bc6d1
     url = "http://example.com/test"
 
     @responses.activate
     def run():
-<<<<<<< HEAD
-        responses.add(responses.GET, url, body="михољско лето")
-
-        resp = requests.get(url)
-
-        assert_response(resp, "михољско лето", content_type="text/plain; charset=utf-8")
-=======
         responses.add(responses.GET, url, body=BufferedReader(BytesIO(b"test")))
 
         resp = requests.get(url)
 
         assert_response(resp, "test")
->>>>>>> 8f8bc6d1
 
     run()
     assert_reset()
