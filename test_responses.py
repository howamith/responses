--- conflicted
+++ resolved
@@ -148,7 +148,6 @@
     assert_reset()
 
 
-<<<<<<< HEAD
 def test_throw_connection_error_explicit():
     @responses.activate
     def run():
@@ -161,7 +160,11 @@
             requests.get(url)
 
         assert str(HE.value) == 'HTTP Error'
-=======
+
+    run()
+    assert_reset()
+
+
 def test_callback():
     body = 'test callback'
     status = 400
@@ -201,7 +204,6 @@
 
         with pytest.raises(ConnectionError):
             requests.get('https://uk.exaaample.com')
->>>>>>> 97bd51af
 
     run()
     assert_reset()